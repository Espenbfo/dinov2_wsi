--- conflicted
+++ resolved
@@ -16,30 +16,18 @@
 EPOCHS = 1
 CONTINUE_TRAINING = False
 LOSS_MEMORY = 1000 # batches
-BATCH_SIZE = 128
+BATCH_SIZE = 32
 LEARNING_RATE_CLASSIFIER =1e-3
-LEARNING_RATE_FEATURES = 2e-6
-FILENAME = "weights_pcam_samp_62499.pt"
+LEARNING_RATE_FEATURES = 1e-3
+FILENAME = "weights_1_epoch.pt"
 TRAIN_TRANSFORMER = False
 EARLY_STOPPING_MEMORY = 15
-<<<<<<< HEAD
-DATASET = "wilds" # One of PCam, wilds
-MODEL_MODE = "normal" # One of "normal", "dino" for dinov2 trained on natural images, or "phikon" for the phikon model
-CHECKPOINT_PATH = Path("/home/bgstovel/PycharmProjects/dinov2_wsi/results_vmambati/eval/training_174999/teacher_checkpoint.pth")#Path("weights/teacher_checkpoint-3.pth")#Path("/home/espenbfo/results/model_0037499.rank_0.pth")
-
-match DATASET:
-    case "PCam":
-        from .PCam import get_pcam_datasets
-    case "wilds":
-        from .wilds_dataset import get_wilds_datasets
-=======
 DATASET = "PCam" # One of PCam, wilds, crc, crc_no_norm, BACH
 MODEL_MODE = "normal" # One of "normal", "dino" for dinov2 trained on natural images, or "phikon" for the phikon model
 CHECKPOINT_PATH = Path("weights/constant")#Path("weights/teacher_checkpoint-3.pth")#Path("/home/espenbfo/results/model_0037499.rank_0.pth")
 VALIDATION_FREQ = 1
 RUNS_PER_CHECKPOINT = 4
 JSON_FILENAME="results_constant.json"
->>>>>>> 2597ee7f
 
 def main():
     results = {}
@@ -62,111 +50,6 @@
 
             classes = dataset_train.classes
 
-<<<<<<< HEAD
-    if CONTINUE_TRAINING:
-        model = init_model(len(classes), CHECKPOINT_PATH, teacher_checkpoint=True, mode=MODEL_MODE).to(DEVICE)
-        weights = torch.load("weights_full.pt")
-        model.load_state_dict(weights)
-        print("Continuing Training")
-    else:
-        model = init_model(len(classes), CHECKPOINT_PATH, teacher_checkpoint=True, mode=MODEL_MODE).to(DEVICE)
-    model.transformer.eval()
-    params = [{"params": model.classifier.parameters(), "lr": LEARNING_RATE_CLASSIFIER}]
-    params.append({"params": model.transformer.token_classifier.parameters(), "lr": LEARNING_RATE_FEATURES})
-
-    if TRAIN_TRANSFORMER:
-        model.transformer.train()
-        params.append({"params": model.transformer.parameters(), "lr": LEARNING_RATE_FEATURES})
-    else:
-        for parameter in model.transformer.parameters():
-            parameter.requires_grad = False
-    optimizer_classifier = AdamW(params, weight_decay=0.01)
-    scheduler = CosineAnnealingLR(optimizer_classifier, T_max=EPOCHS)
-    scaler = torch.cuda.amp.GradScaler()
-    with open("classes.json", "w") as f:
-        json.dump(classes, f)
-
-    def run_epoch(dataloader, is_train, loss_memory=None, color="white"):
-        if loss_memory is None:
-            loss_memory = len(dataloader)
-        loss_arr = np.zeros(loss_memory)
-        acc_arr = np.zeros(loss_memory)
-
-        for index, (batch,label) in (pbar := tqdm(enumerate(dataloader), total=len(dataloader), dynamic_ncols=True, colour=color)):
-            with torch.autocast(device_type="cuda", dtype=torch.float16):
-                if is_train:
-                    optimizer_classifier.zero_grad()
-                batch_size = batch.shape[0]
-                batch = batch.to(DEVICE)
-                label = label.to(DEVICE)
-                result = model(batch)
-                loss = cross_entropy(result, label)
-                accuracy = torch.eq(label, torch.argmax(result, dim=1)).sum()/batch_size
-
-                if is_train:
-                    scaler.scale(loss).backward()
-
-                    scaler.step(optimizer_classifier)
-                    scaler.update()
-
-                loss_arr = np.roll(loss_arr, -1)
-                loss_arr[-1] = loss.detach().cpu()
-                acc_arr = np.roll(acc_arr, -1)
-                acc_arr[-1] = accuracy
-                loss = loss_arr[max(loss_memory-index-1,0):loss_memory].mean()
-                accuracy = acc_arr[max(loss_memory-index-1,0):loss_memory].mean()
-
-                if is_train:
-                    learning_rates = scheduler.get_last_lr()
-                    pbar.postfix = f"mean loss the last {min(index+1, loss_memory)} batches {loss:.3f} | accuracy {accuracy:.3f} | Learning rate {learning_rates[0]:.2g}"
-                else:
-                    pbar.postfix = f"mean loss the last {min(index+1, loss_memory)} batches {loss:.3f} | accuracy {accuracy:.3f}"
-        final_loss = loss_arr.mean()
-        final_accuracy = acc_arr.mean()
-
-        return final_loss, final_accuracy
-
-    best_val_loss = float("inf")
-    for epoch in range(EPOCHS):
-        print("epoch", epoch+1)
-        total_loss = 0
-        print("TRAIN")
-        train_loss, train_accuracy = run_epoch(dataloader_train, is_train=True, loss_memory=LOSS_MEMORY, color="green")
-        print(f"Train loss {train_loss:.3f} | train accuracy {train_accuracy:.3f}")
-        scheduler.step()
-        if not TRAIN_TRANSFORMER:
-            model.classifier.eval()
-        else:
-            model.eval()
-        print("VALIDATION")
-        val_accuracy = 0
-        val_loss = 0
-        with torch.no_grad():
-            val_loss, val_accuracy = run_epoch(dataloader_val, is_train=False, color="blue")
-        print(f"Validation loss {val_loss:.3f} | validation accuracy {val_accuracy:.3f}")
-
-        if (val_loss > best_val_loss):
-            print("Val loss did not improve")
-            epochs_since_improvement += 1
-            if epochs_since_improvement == EARLY_STOPPING_MEMORY:
-                break
-        else:
-            best_val_loss = val_loss
-            epochs_since_improvement = 0
-            torch.save(model.state_dict(), FILENAME)
-
-        if not TRAIN_TRANSFORMER:
-            model.classifier.train()
-        else:
-            model.train()
-
-    print("TEST")
-    with torch.no_grad():
-        state_dict = torch.load(FILENAME)
-        model.load_state_dict(state_dict)
-        test_loss, test_accuracy = run_epoch(dataloader_test, is_train=False, color="red")
-    print(f"Test loss {test_loss:.3f} | test accuracy {test_accuracy:.3f}")
-=======
             # dataset_train, dataset_val, classes = load_datasets(DATASET_FOLDER, train_fraction=TRAIN_DATASET_FRACTION)
             dataloader_train = load_dataloader(dataset_train, BATCH_SIZE, classes,True)
             dataloader_val = load_dataloader(dataset_val, BATCH_SIZE, classes, False)
@@ -181,7 +64,6 @@
                 model = init_model(len(classes), checkpoint_path, teacher_checkpoint=True, mode=MODEL_MODE).to(DEVICE)
             model.transformer.eval()
             params = [{"params": model.classifier.parameters(), "lr": LEARNING_RATE_CLASSIFIER}]
->>>>>>> 2597ee7f
 
             if TRAIN_TRANSFORMER:
                 model.transformer.train()
@@ -271,7 +153,7 @@
                         best_val_loss = val_loss
                         epochs_since_improvement = 0
                         torch.save(model.state_dict(), FILENAME)
-                
+
                     if not TRAIN_TRANSFORMER:
                         model.classifier.train()
                     else:
