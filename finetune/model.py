--- conflicted
+++ resolved
@@ -9,19 +9,6 @@
         self.embed_dim = emb_dim
         self.is_phikon = is_phikon
         self.classifier = nn.Sequential(
-<<<<<<< HEAD
-            nn.Linear(self.embed_dim*3 + emb_dim//2, num_classes))
-
-    def forward(self, x):
-        output = self.transformer(x, is_training=True)
-        cls = output["x_norm_clstoken"]
-        average_patch = output["x_norm_patchtokens"].mean(axis=1)
-        toks = output["hierarchic_tokens"]
-
-        concat = torch.cat((cls, average_patch, toks[0].view((x.shape[0], -1, toks[0].shape[-1])).mean(axis=1), toks[1].view((x.shape[0], -1, toks[1].shape[-1])).mean(axis=1)), 1)
-        concat = torch.nn.functional.layer_norm(concat, (concat.shape[1],))
-
-=======
             nn.Linear(self.embed_dim*(2 if not self.is_phikon else 1), num_classes))
 
     def forward(self, x):
@@ -33,7 +20,6 @@
             average_patch = output["x_norm_patchtokens"].mean(axis=1)
             concat = torch.cat((cls, average_patch), 1)
         concat = torch.nn.functional.layer_norm(concat, (concat.shape[1],))
->>>>>>> a46dad49
         x = self.classifier(concat)
         return x
 
@@ -50,32 +36,9 @@
     return new_dict
 
 
-<<<<<<< HEAD
-def init_model(classes, pretrained_path=None, teacher_checkpoint=True):
-    vit_kwargs = dict(
-        img_size=224,
-        patch_size=16,
-        init_values=1.0e-05,
-        ffn_layer="swiglufused",
-        block_chunks=4,
-        qkv_bias=True,
-        proj_bias=True,
-        ffn_bias=True,
-        num_register_tokens=0,
-        interpolate_offset=0.1,
-        interpolate_antialias=False,
-    )
-    #torch.distributed.init_process_group(rank=0, world_size=1, store=torch.distributed.Store())
-    backbone = vmamba_base(**vit_kwargs)
-
-    emb_dim = backbone.embed_dim
-
-    if pretrained_path == "dino":
-=======
 def init_model(classes, pretrained_path=None, teacher_checkpoint=True, mode="normal"):
     is_phikon = False
     if mode == "dino":
->>>>>>> a46dad49
         backbone = torch.hub.load('facebookresearch/dinov2', 'dinov2_vitb14_reg')
     elif mode == "phikon":
         from HistoSSLscaling.rl_benchmarks.models.feature_extractors.ibot_vit import iBOTViT
