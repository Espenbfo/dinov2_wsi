import torch
from torch import nn
from dinov2.models.vision_transformer import vit_base, vim_tiny, vim_base, vim_small, vim_base_orig, vim_tiny_orig, vmamba_base, vmamba_small, vmamba_tiny
from dinov2.fsdp import FSDPCheckpointer
class Model(nn.Module):
    def __init__(self, backbone, emb_dim, num_classes, is_phikon=False):
        super(Model, self).__init__()
        self.transformer = backbone
        self.embed_dim = emb_dim
        self.is_phikon = is_phikon
        self.classifier = nn.Sequential(
            nn.Linear(self.embed_dim*(2 if not self.is_phikon else 1), num_classes))

    def forward(self, x):
        if self.is_phikon:
            concat = self.transformer(x)
        else:
            output = self.transformer(x, is_training=True)
            cls = output["x_norm_clstoken"]
            average_patch = output["x_norm_patchtokens"].mean(axis=1)
            concat = torch.cat((cls, average_patch), 1)
        concat = torch.nn.functional.layer_norm(concat, (concat.shape[1],))
        x = self.classifier(concat)
        return x


def extract_teacher_weights(ordered_dict):
    new_dict = {}
    for key in ordered_dict.keys():
        if "teacher.backbone." in key:
            new_key = key.replace("teacher.backbone.", "")
            new_dict[new_key] = ordered_dict[key]
        if "backbone." in key:
            new_key = key.replace("backbone.", "")
            new_dict[new_key] = ordered_dict[key]
    return new_dict


def init_model(classes, pretrained_path=None, teacher_checkpoint=True, mode="normal"):
    is_phikon = False
    if mode == "dino":
        backbone = torch.hub.load('facebookresearch/dinov2', 'dinov2_vitb14_reg')
        emb_dim = backbone.embed_dim
    elif mode == "phikon":
        from HistoSSLscaling.rl_benchmarks.models.feature_extractors.ibot_vit import iBOTViT
        backbone = iBOTViT(weights_path="weights/ibot_vit_base_pancan.pth", encoder="student")
        emb_dim = backbone.feature_extractor.num_features
        is_phikon = True
    elif mode == "normal":
        vit_kwargs = dict(
            img_size=224,
            patch_size=16,
            init_values=1.0e-05,
            ffn_layer="swiglufused",
            block_chunks=4,
            qkv_bias=True,
            proj_bias=True,
            ffn_bias=True,
            num_register_tokens=0,
            interpolate_offset=0.1,
            interpolate_antialias=False,
        )
        #torch.distributed.init_process_group(rank=0, world_size=1, store=torch.distributed.Store())
        backbone = vmamba_tiny(**vit_kwargs)

        emb_dim = backbone.embed_dim
<<<<<<< HEAD
        if (teacher_checkpoint):
            data = torch.load(pretrained_path)
            state_dict = extract_teacher_weights(data["teacher"])
            backbone.load_state_dict(state_dict, strict=False)
        else:
            data = torch.load(pretrained_path)

            state_dict = extract_teacher_weights(data["model"])
            backbone.load_state_dict(state_dict, strict=False)
=======
        if pretrained_path:
            if (teacher_checkpoint):
                data = torch.load(pretrained_path)
                state_dict = extract_teacher_weights(data["teacher"])
                backbone.load_state_dict(state_dict)
            else:
                data = torch.load(pretrained_path)

                state_dict = extract_teacher_weights(data["model"])
                backbone.load_state_dict(state_dict)
>>>>>>> 2597ee7f

    print(f"Embedding dimension: {emb_dim}]")
    model = Model(backbone, emb_dim, classes, is_phikon)
    return model

def load_model(classes, filename):
    model = torch.hub.load('facebookresearch/dinov2', 'dinov2_vitl14_reg')

    model = Model(model, classes)
    m_state_dict = torch.load(filename)
    model.load_state_dict(m_state_dict)
    return model<|MERGE_RESOLUTION|>--- conflicted
+++ resolved
@@ -64,17 +64,6 @@
         backbone = vmamba_tiny(**vit_kwargs)
 
         emb_dim = backbone.embed_dim
-<<<<<<< HEAD
-        if (teacher_checkpoint):
-            data = torch.load(pretrained_path)
-            state_dict = extract_teacher_weights(data["teacher"])
-            backbone.load_state_dict(state_dict, strict=False)
-        else:
-            data = torch.load(pretrained_path)
-
-            state_dict = extract_teacher_weights(data["model"])
-            backbone.load_state_dict(state_dict, strict=False)
-=======
         if pretrained_path:
             if (teacher_checkpoint):
                 data = torch.load(pretrained_path)
@@ -85,7 +74,6 @@
 
                 state_dict = extract_teacher_weights(data["model"])
                 backbone.load_state_dict(state_dict)
->>>>>>> 2597ee7f
 
     print(f"Embedding dimension: {emb_dim}]")
     model = Model(backbone, emb_dim, classes, is_phikon)
