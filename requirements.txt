--extra-index-url https://download.pytorch.org/whl/cu117
torch==2.0.0
torchvision==0.15.0
omegaconf
torchmetrics==0.10.3
fvcore
iopath
xformers==0.0.18
submitit
--extra-index-url https://pypi.nvidia.com
cuml-cu11
monai
opencv-python
cucim
<<<<<<< HEAD
wheel
rope
timm
mamba_ssm
=======
tifffile
imagecodecs
h5py
>>>>>>> eb6f29a3
<|MERGE_RESOLUTION|>--- conflicted
+++ resolved
@@ -12,13 +12,10 @@
 monai
 opencv-python
 cucim
-<<<<<<< HEAD
 wheel
 rope
 timm
 mamba_ssm
-=======
 tifffile
 imagecodecs
-h5py
->>>>>>> eb6f29a3
+h5py